import { OAuth2Token } from './token';
import {
  AuthorizationCodeRequest,
  ClientCredentialsRequest,
  IntrospectionRequest,
  IntrospectionResponse,
  PasswordRequest,
  RefreshRequest,
  ServerMetadataResponse,
  TokenResponse,
} from './messages';
import { OAuth2Error } from './error';
import { OAuth2AuthorizationCodeClient } from './client/authorization-code';

export interface ClientSettings {

  /**
   * The hostname of the OAuth2 server.
   * If provided, we'll attempt to discover all the other related endpoints.
   *
   * If this is not desired, just specify the other endpoints manually.
   *
   * This url will also be used as the base URL for all other urls. This lets
   * you specify all the other urls as relative.
   */
  server?: string;

  /**
   * OAuth2 clientId
   */
  clientId: string;

  /**
   * OAuth2 clientSecret
   *
   * This is required when using the 'client_secret_basic' authenticationMethod
   * for the client_credentials and password flows, but not authorization_code
   * or implicit.
   */
  clientSecret?: string;

  /**
   * The /authorize endpoint.
   *
   * Required only for the browser-portion of the authorization_code flow.
   */
  authorizationEndpoint?: string;

  /**
   * The token endpoint.
   *
   * Required for most grant types and refreshing tokens.
   */
  tokenEndpoint?: string;

  /**
   * Introspection endpoint.
   *
   * Required for, well, introspecting tokens.
   * If not provided we'll try to discover it, or otherwise default to /introspect
   */
  introspectionEndpoint?: string;

  /**
   * OAuth 2.0 Authorization Server Metadata endpoint or OpenID
   * Connect Discovery 1.0 endpoint.
   *
   * If this endpoint is provided it can be used to automatically figure
   * out all the other endpoints.
   *
   * Usually the URL for this is: https://server/.well-known/oauth-authorization-server
   */
  discoveryEndpoint?: string;

  /**
   * Client authentication method that is used to authenticate
   * when using the token endpoint.
   *
   * Can be one of 'client_secret_basic' | 'client_secret_post'.
   *
   * The default value is 'client_secret_basic' if not provided.
   */
  authenticationMethod?: string;
}


type OAuth2Endpoint = 'tokenEndpoint' | 'authorizationEndpoint' | 'discoveryEndpoint' | 'introspectionEndpoint';

export class OAuth2Client {

  settings: ClientSettings;

  constructor(clientSettings: ClientSettings) {

    this.settings = clientSettings;
    if (!this.settings.authenticationMethod) {
      this.settings.authenticationMethod = 'client_secret_basic';
    }
  }

  /**
   * Refreshes an existing token, and returns a new one.
   */
  async refreshToken(token: OAuth2Token): Promise<OAuth2Token> {

    if (!token.refreshToken) {
      throw new Error('This token didn\'t have a refreshToken. It\'s not possible to refresh this');
    }

    const body: RefreshRequest = {
      grant_type: 'refresh_token',
      refresh_token: token.refreshToken,
    };
    if (!this.settings.clientSecret) {
      // If there's no secret, send the clientId in the body.
      body.client_id = this.settings.clientId;
    }

    return tokenResponseToOAuth2Token(this.request('tokenEndpoint', body));

  }

  /**
   * Retrieves an OAuth2 token using the client_credentials grant.
   */
  async clientCredentials(params?: { scope?: string[] }): Promise<OAuth2Token> {

    const body: ClientCredentialsRequest = {
      grant_type: 'client_credentials',
      scope: params?.scope?.join(' '),
    };
    if (!this.settings.clientSecret) {
      throw new Error('A clientSecret must be provided to use client_credentials');
    }

    return tokenResponseToOAuth2Token(this.request('tokenEndpoint', body));

  }

  /**
   * Retrieves an OAuth2 token using the 'password' grant'.
   */
  async password(params: { username: string; password: string; scope?: string[] }): Promise<OAuth2Token> {

    const body: PasswordRequest = {
      grant_type: 'password',
      ...params,
      scope: params.scope?.join(' '),
    };
<<<<<<< HEAD
    if (this.settings.authenticationMethod != 'client_secret_post' && !this.settings.clientSecret) {
      throw new Error('A clientSecret must be provided to use client_secret_basic password');
=======
    if (!this.settings.clientSecret) {
      throw new Error('A clientSecret must be provided to use client_credentials');
>>>>>>> 3279b57c
    }
    return tokenResponseToOAuth2Token(this.request('tokenEndpoint', body));

  }

  /**
   * Returns the helper object for the `authorization_code` grant.
   *
   */
  get authorizationCode(): OAuth2AuthorizationCodeClient {

    return new OAuth2AuthorizationCodeClient(
      this,
    );

  }

  /**
   * Introspect a token
   *
   * This will give information about the validity, owner, which client
   * created the token and more.
   *
   * @see https://datatracker.ietf.org/doc/html/rfc7662
   */
  async introspect(token: OAuth2Token): Promise<IntrospectionResponse> {

    const body: IntrospectionRequest = {
      token: token.accessToken,
      token_type_hint: 'access_token',
    };
    return this.request('introspectionEndpoint', body);

  }

  /**
   * Returns a url for an OAuth2 endpoint.
   *
   * Potentially fetches a discovery document to get it.
   */
  async getEndpoint(endpoint: OAuth2Endpoint): Promise<string> {

    if (this.settings[endpoint] !== undefined) {
      return resolve(this.settings[endpoint] as string, this.settings.server);
    }

    if (endpoint !== 'discoveryEndpoint') {
      // This condition prevents infinite loops.
      await this.discover();
      if (this.settings[endpoint] !== undefined) {
        return resolve(this.settings[endpoint] as string, this.settings.server);
      }
    }

    // If we got here it means we need to 'guess' the endpoint.
    if (!this.settings.server) {
      throw new Error(`Could not determine the location of ${endpoint}. Either specify ${endpoint} in the settings, or the "server" endpoint to let the client discover it.`);
    }

    switch (endpoint) {
      case 'authorizationEndpoint':
        return resolve('/authorize', this.settings.server);
      case 'tokenEndpoint':
        return resolve('/token', this.settings.server);
      case 'discoveryEndpoint':
        return resolve('/.well-known/oauth-authorization-server', this.settings.server);
      case 'introspectionEndpoint':
        return resolve('/introspect', this.settings.server);
    }

  }

  private discoveryDone = false;
  private serverMetadata: ServerMetadataResponse | null = null;


  /**
   * Fetches the OAuth2 discovery document
   */
  private async discover(): Promise<void> {

    // Never discover twice
    if (this.discoveryDone) return;
    this.discoveryDone = true;

    let discoverUrl;
    try {
      discoverUrl = await this.getEndpoint('discoveryEndpoint');
    } catch (err) {
      console.warn('[oauth2] OAuth2 discovery endpoint could not be determined. Either specify the "server" or "discoveryEndpoint');
      return;
    }
    const resp = await fetch(discoverUrl, { headers: { Accept: 'application/json' } });
    if (!resp.ok) return;
    if (!resp.headers.get('Content-Type')?.startsWith('application/json')) {
      console.warn('[oauth2] OAuth2 discovery endpoint was not a JSON response. Response is ignored');
      return;
    }
    this.serverMetadata = await resp.json();

    const urlMap = [
      ['authorization_endpoint', 'authorizationEndpoint'],
      ['token_endpoint', 'tokenEndpoint'],
      ['introspection_endpoint', 'introspectionEndpoint'],
    ] as const;

    if (this.serverMetadata === null) return;

    for (const [property, setting] of urlMap) {
      if (!this.serverMetadata[property]) continue;
      this.settings[setting] = resolve(this.serverMetadata[property]!, discoverUrl);
    }

  }

  /**
   * Does a HTTP request on the 'token' endpoint.
   */
  async request(endpoint: 'tokenEndpoint', body: RefreshRequest | ClientCredentialsRequest | PasswordRequest | AuthorizationCodeRequest): Promise<TokenResponse>;
  async request(endpoint: 'introspectionEndpoint', body: IntrospectionRequest): Promise<IntrospectionResponse>;
  async request(endpoint: OAuth2Endpoint, body: Record<string, any>): Promise<unknown> {

    const uri = await this.getEndpoint(endpoint);

    const headers: Record<string, string> = {
      'Content-Type': 'application/x-www-form-urlencoded',
    };

    if (this.settings.authenticationMethod === 'client_secret_post') {
      body.client_id = this.settings.clientId;
      if (body.grant_type === 'client_credentials') {
        body.client_secret = this.settings.clientSecret;
      }
    } else if (this.settings.clientSecret) {
      const basicAuthStr = btoa(this.settings.clientId + ':' + this.settings.clientSecret);
      headers.Authorization = 'Basic ' + basicAuthStr;
    } else if (body.grant_type === 'authorization_code') {
      body.client_id = this.settings.clientId;
    }

    const resp = await fetch(uri, {
      method: 'POST',
      body: generateQueryString(body),
      headers,
    });

    if (resp.ok) {
      return await resp.json();
    }

    let jsonError;
    let errorMessage;
    let oauth2Code;
    if (resp.headers.has('Content-Type') && resp.headers.get('Content-Type')!.startsWith('application/json')) {
      jsonError = await resp.json();
    }

    if (jsonError?.error) {
      // This is likely an OAUth2-formatted error
      errorMessage = 'OAuth2 error ' + jsonError.error + '.';
      if (jsonError.error_description) {
        errorMessage += ' ' + jsonError.error_description;
      }
      oauth2Code = jsonError.error;

    } else {
      errorMessage = 'HTTP Error ' + resp.status + ' ' + resp.statusText;
      if (resp.status === 401 && this.settings.clientSecret) {
        errorMessage += '. It\'s likely that the clientId and/or clientSecret was incorrect';
      }
      oauth2Code = null;
    }
    throw new OAuth2Error(errorMessage, oauth2Code, resp.status);
  }

}

function resolve(uri: string, base?: string): string {

  return new URL(uri, base).toString();

}

export function tokenResponseToOAuth2Token(resp: Promise<TokenResponse>): Promise<OAuth2Token> {

  return resp.then(body => ({
    accessToken: body.access_token,
    expiresAt: body.expires_in ? Date.now() + (body.expires_in * 1000) : null,
    refreshToken: body.refresh_token ?? null,
  }));

}

/**
 * Generates a query string.
 *
 * This function filters out any undefined values.
 */
export function generateQueryString(params: Record<string, undefined | number | string>): string {

  return new URLSearchParams(
    Object.fromEntries(
      Object.entries(params).filter(([k, v]) => v !== undefined)
    ) as Record<string, string>
  ).toString();

}<|MERGE_RESOLUTION|>--- conflicted
+++ resolved
@@ -147,14 +147,6 @@
       ...params,
       scope: params.scope?.join(' '),
     };
-<<<<<<< HEAD
-    if (this.settings.authenticationMethod != 'client_secret_post' && !this.settings.clientSecret) {
-      throw new Error('A clientSecret must be provided to use client_secret_basic password');
-=======
-    if (!this.settings.clientSecret) {
-      throw new Error('A clientSecret must be provided to use client_credentials');
->>>>>>> 3279b57c
-    }
     return tokenResponseToOAuth2Token(this.request('tokenEndpoint', body));
 
   }
